--- conflicted
+++ resolved
@@ -53,12 +53,19 @@
 def heuristic(state, reward_states, start_state):
     def euclidean(s1, s2):
         return np.sqrt((s1[0] - s2[0]) ** 2 + (s1[1] - s2[1]) ** 2)
+
     def eccentricity(s1, s2):
-        return abs(s1[0] - s2[0])*.5
+        return abs(s1[0] - s2[0]) * 0.5
+
     def not_obstructed(state):
-        return int(not (6<=state[1]<=8 and 3<= state[0] <=11))
+        return int(not (6 <= state[1] <= 8 and 3 <= state[0] <= 11))
 
-    distances = [euclidean(state, r_state) - eccentricity(state, start_state) - not_obstructed(state) for r_state in reward_states]
+    distances = [
+        euclidean(state, r_state)
+        - eccentricity(state, start_state)
+        - not_obstructed(state)
+        for r_state in reward_states
+    ]
 
     return np.min(distances)
 
@@ -75,62 +82,6 @@
     return path[::-1]
 
 
-<<<<<<< HEAD
-def search(transition_matrix, start_state, reward_states):
-
-    open_list = []
-    closed_list = []
-
-    nodes = {}
-
-    start_node = Node(start_state, True)
-    start_node.g = 0
-    start_node.h = heuristic(start_node.position, reward_states, start_state)
-    nodes[start_state] = start_node
-    open_list.append(start_node.position)
-    if start_node.position not in transition_matrix:
-        return None
-    while len(open_list):
-        # select node with lowest cost
-        node_costs = [nodes[i].cost for i in open_list]
-        # randomly select the low cost node, so that paths
-        # are random not deterministic across short paths
-        low_cost_indices = np.where(np.isclose(node_costs, min(node_costs), atol=0.5))[0]
-        lowest_cost_index = np.random.choice(low_cost_indices)
-        # lowest_cost_index = np.argmin(node_costs)
-        selected_node_pos = open_list[lowest_cost_index]
-        open_list.remove(selected_node_pos)
-        closed_list.append(selected_node_pos)
-        selected_node = nodes[selected_node_pos]
-        if selected_node.position in reward_states:
-            path = resolve_path(selected_node)
-            return path
-        for adj_node_pos in transition_matrix[selected_node.position]:
-            step_cost = np.sqrt(
-                (adj_node_pos[0] - selected_node.position[0]) ** 2
-                + (adj_node_pos[1] - selected_node.position[1]) ** 2
-            )
-            adj_node_cost = selected_node.g + step_cost
-            if adj_node_pos in nodes:
-                adj_node = nodes[adj_node_pos]
-            else:
-                adj_node = Node(adj_node_pos)
-                nodes[adj_node_pos] = adj_node
-            if nodes[adj_node_pos].position in open_list:
-                if adj_node_cost <= nodes[adj_node_pos].g:
-                    open_list.remove(nodes[adj_node_pos].position)
-            if nodes[adj_node_pos].position in closed_list:
-                if adj_node_cost <= nodes[adj_node_pos].g:
-                    closed_list.remove(nodes[adj_node_pos].position)
-                    # open_list.append(nodes[adj_node_pos].position)
-            if (
-                nodes[adj_node_pos].position not in open_list
-                and nodes[adj_node_pos].position not in closed_list
-            ):
-                nodes[adj_node_pos].h = heuristic(
-                    nodes[adj_node_pos].position, reward_states,
-                    start_state
-=======
 class Search(abc.ABC):
     def __init__(self) -> None:
         super().__init__()
@@ -163,7 +114,6 @@
                 step_cost = np.sqrt(
                     (adj_node_pos[0] - selected_node.position[0]) ** 2
                     + (adj_node_pos[1] - selected_node.position[1]) ** 2
->>>>>>> 1f91689e
                 )
                 adj_node_cost = selected_node.g + step_cost
                 if adj_node_pos in nodes:
