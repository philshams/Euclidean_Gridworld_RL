import os
import re
<<<<<<< HEAD
import matplotlib
matplotlib.set_loglevel("critical")
=======
from typing import List, Tuple
>>>>>>> 1f91689e

import matplotlib.pyplot as plt
import numpy as np
import pandas as pd
import yaml
from matplotlib import cm

from rl_nav import constants
<<<<<<< HEAD
from typing import List, Tuple, Union, Optional
from plotter import plot_functions
=======
>>>>>>> 1f91689e


def _split_rollout_by_indices(
    rollout_coordinates: List[Tuple], split_start: Tuple, split_end: Tuple
):
    """Take a list of (x, y) coordinates and split them into chunks based on a
    specified splitting coordinate.

    Args:
        rollout_coordinates: List of x, y coordinates
        split_start: Coordinates by which to split set of coordinates (start)
        split_end: Coordinates by which to split set of coordinates (end)

    Returns:
        chunked_rollout: List of lists with split by specified coordinates
    """

    x, y = zip(*rollout_coordinates)

    start_idx_ = np.where(
        np.sum(rollout_coordinates == split_start, axis=1) == 2
    )[0]
    end_idx_ = np.where(
        np.sum(rollout_coordinates == split_end, axis=1) == 2
    )[0]

    start_idx = []
    prev_end_idx = -1
    for end_idx in end_idx_:
        start_idx_trial = start_idx_[
            np.logical_and(start_idx_>prev_end_idx, start_idx_<end_idx)
            ]
        start_idx.append(min(start_idx_trial))
        prev_end_idx = end_idx

    chunked_rollout = []

    # x_chunk = x[0 : start_idx[0]+1]
    # y_chunk = y[0 : start_idx[0]+1]
    # chunked_rollout.append([x_chunk, y_chunk])

    for s, e in zip(
        start_idx, end_idx_
    ):
        # x_chunk = x[s + 1 : e]
        # y_chunk = y[s + 1 : e]
        x_chunk = x[s : e]
        y_chunk = y[s : e]
        chunked_rollout.append([x_chunk, y_chunk])

<<<<<<< HEAD

=======
    import pdb

    pdb.set_trace()
    assert min([len(c[0]) for c in chunked_rollout]) > 2, "Index bug for failure trials"
>>>>>>> 1f91689e

    return chunked_rollout


def plot_trajectories(folder_path, exp_names, min_rollout):

    cmap = cm.get_cmap("winter")

    def _determine_min_trials(seed_folders, pattern):
        """ This will be used to determine how many trials
        are needed at minimum such that all seeds learn edge
        vectors with the obstacle present"""
        first_fast_rollout_idx = []
        fastest_rollout_lens = []
        for seed_folder in seed_folders:
            try:
                all_rollouts = [
                    os.path.join(seed_folder, constants.ROLLOUTS, f)
                    for f in os.listdir(os.path.join(seed_folder, constants.ROLLOUTS))
                    if pattern.match(f)
                ]
            except FileNotFoundError:
                break

            all_rollouts_sorted = sorted(
                    all_rollouts,
                    key=lambda x: int(x.split(".npy")[0].split("_")[-1]),
                )
            all_rollout_coords = [np.load(rollout) for rollout in all_rollouts_sorted]
            all_rollout_lens = [len(rollout) for rollout in all_rollout_coords]
            successful_routes = np.where(np.array(all_rollout_lens)<50)[0]
            if successful_routes.size:
                first_fast_rollout_idx.append(successful_routes[0])
            else:
                first_fast_rollout_idx.append(len(all_rollout_lens)-1)
            fastest_rollout_lens.append(all_rollout_lens[first_fast_rollout_idx[-1]])
            print(all_rollout_lens)
        first_fast_rollout_idx_all = max(first_fast_rollout_idx)
        num_steps_in_rollout = int(all_rollouts_sorted[
                first_fast_rollout_idx_all
            ].split(".npy")[0].split("_")[-1])
        print(f"\nType of test: {all_rollouts_sorted[0]}"
              + f"\nTrajectory convergence step: {num_steps_in_rollout}"
              + f"\nProjected max num steps: {max(fastest_rollout_lens)}")
        return num_steps_in_rollout

    def _plot_trajectories(
        seed_folders,
        env,
        pattern,
        save_path,
        split_by=None,
        gradient=False,
        num_training_steps=None,
    ):

        plot_coordinates = {}

        for seed_folder in seed_folders:

            try:
                all_rollouts = [
                    os.path.join(seed_folder, constants.ROLLOUTS, f)
                    for f in os.listdir(os.path.join(seed_folder, constants.ROLLOUTS))
                    if pattern.match(f)
                ]
            except FileNotFoundError:
                break

            if split_by is not None:

<<<<<<< HEAD
                if num_training_steps:
                    num_training_steps_by_rollout = np.array([int(rollout.split(".npy")[0].split("_")[-1]) for rollout in all_rollouts])
                    plot_rollout = all_rollouts[np.where(num_training_steps_by_rollout==num_training_steps)[0][0]]
=======
                if min_rollout:
                    all_rollout_coords = [np.load(rollout) for rollout in all_rollouts]
                    all_chunked_rollout_coords = [
                        _split_rollout_by_indices(rollout, split_by[0], split_by[1])
                        for rollout in all_rollout_coords
                    ]

                    import pdb

                    pdb.set_trace()

                    all_rollout_lens = [
                        np.mean(
                            [
                                len(rollout_chunk[0])
                                for rollout_chunk in chunked_rollouts
                            ]
                        )
                        for chunked_rollouts in all_chunked_rollout_coords
                    ]
                    final_rollout_coords = all_chunked_rollout_coords[
                        np.argmin(all_rollout_lens)
                    ]
>>>>>>> 1f91689e
                else:
                    try:
                        plot_rollout = sorted(
                            all_rollouts,
                            key=lambda x: int(x.split(".npy")[0].split("_")[-1]),
                        )[-1]
                    except IndexError:
                        break

                plot_rollout_coords = _split_rollout_by_indices(
                    np.load(plot_rollout), split_by[0], split_by[1]
                )

                for t, chunk in enumerate(plot_rollout_coords):
                    if t not in plot_coordinates:
                        plot_coordinates[t] = []
                    plot_coordinates[t].append(chunk)

        for t, all_seed_coordinates in plot_coordinates.items():
            path_lengths = []

            fig = plt.figure()
            plt.imshow(env, origin="lower")

            if gradient:
                for xi, xi_, yi, yi_ in zip(
                    coordinates[0][:-1],
                    coordinates[0][1:],
                    coordinates[1][:-1],
                    coordinates[1][1:],
                ):
                    xi_space = np.linspace(xi, xi_, 30)
                    yi_space = [
                        yi + i * (yi_ - yi) / len(xi_space)
                        for i in range(len(xi_space))
                    ]
                    color = [cmap(i / len(xi_space)) for i in range(len(xi_space))]
                    plt.scatter(
                        xi_space,
                        yi_space,
                        c=color,
                        # alpha=0.6,
                    )
            else:
                for coordinates in all_seed_coordinates:
                    x_plot = np.array(coordinates[0])
                    y_plot = np.array(coordinates[1])
                    plt.plot(
                        x_plot,
                        y_plot,
                        color="skyblue",
                        alpha=0.3,
                        zorder=99,
                    )
                    x_diffs = x_plot[1:] - x_plot[:-1]
                    y_diffs = y_plot[1:] - y_plot[:-1]
                    distance = np.sqrt(x_diffs**2 + y_diffs**2).sum()
                    path_lengths.append(distance)

            # gridlines
            for row in range(env.shape[0]):
                plt.plot(
                    [-0.5, env.shape[1] - 0.5],
                    [row - 0.5, row - 0.5],
                    color=[.8,.8,.8],
                    linewidth=0.75,
                    # alpha=0.2,
                )
            for col in range(env.shape[1]):
                plt.plot(
                    [col - 0.5, col - 0.5],
                    [-0.5, env.shape[0] - 0.5],
                    color=[.8,.8,.8],
                    linewidth=0.75,
                    # alpha=0.2,
                )

            plt.title(
                f"Average Path Length: {round(np.mean(path_lengths), 2)} "
                f"+- {round(np.std(path_lengths), 2)}"
            )

            fig.savefig(f"{save_path}_{t}.eps")
            fig.savefig(f"{save_path}_{t}.png")
            plt.close()
        # print(plot_rollout)

    # else:
    #     plt.plot(x, y, color="skyblue", alpha=0.6)
    #     path_lengths.append(len(y))
    num_training_steps = None
    for exp_name in exp_names:
        exp_path = os.path.join(folder_path, exp_name)
        seed_folders = [
            os.path.join(exp_path, p) for p in os.listdir(exp_path) if p.isdigit()
        ]

        # choose first seed arbitrarily to establish maps, config etc.
        config_path = [f for f in os.listdir(seed_folders[0]) if f.endswith(".yaml")][0]
        with open(os.path.join(seed_folders[0], config_path)) as yaml_file:
            config = yaml.load(yaml_file, Loader=yaml.SafeLoader)
            reward_positions = config[constants.TEST_ENVIRONMENTS][
                constants.REWARD_POSITIONS
            ]
            start_position = config[constants.TEST_ENVIRONMENTS][
                constants.START_POSITION
            ]

        envs = {
            f[: -len(f"_{constants.ENV_SKELETON}.npy")]: np.load(
                os.path.join(seed_folders[0], constants.ENV_SKELETON, f)
            )
            for f in os.listdir(os.path.join(seed_folders[0], constants.ENV_SKELETON))
            if f.endswith(".npy")
        }

        for env_name, env in envs.items():

            plain_pattern = re.compile(
                f"{constants.INDIVIDUAL_TEST_RUN}_{env_name}_[0-9]*.npy"
            )

            find_threat_pattern = re.compile(
                f"{constants.INDIVIDUAL_TEST_RUN}_{constants.FIND_THREAT_RUN}_{env_name}_[0-9]*.npy"
            )

            if min_rollout and env_name=="obstacle_map": # and exp_name=="condition_1":
                num_training_steps = _determine_min_trials(
                    seed_folders=seed_folders,
                    pattern=plain_pattern,
                )
            elif not min_rollout and exp_name=="condition_1" and env_name=="obstacle_map":
                num_training_steps = None

            _plot_trajectories(
                seed_folders=seed_folders,
                env=env,
                pattern=plain_pattern,
                save_path=os.path.join(
                    exp_path, f"{env_name}_{constants.TRAJECTORIES}"
                ),
                split_by=[start_position, (0,0)],
                num_training_steps=num_training_steps,
            )

            _plot_trajectories(
                seed_folders=seed_folders,
                env=env,
                pattern=find_threat_pattern,
                save_path=os.path.join(
                    exp_path,
                    f"{env_name}_{constants.FIND_THREAT_RUN}_{constants.TRAJECTORIES}",
                ),
                split_by=[start_position, (0,0)],
                num_training_steps=num_training_steps,
            )


def plot_heatmaps(folder_path, exp_names):
    def _plot_heatmap(save_path, heatmap):

        x, y = zip(*heatmap.keys())

        x_min = min(x)
        x_max = max(x)
        y_min = min(y)
        y_max = max(y)

        array_heatmap = np.zeros((y_max - y_min + 1, x_max - x_min + 1))

        fig = plt.figure()
        for state, value in heatmap.items():
            x_ = state[0]
            y_ = state[1]
            array_heatmap[y_ - y_min][x_ - x_min] = value

        heat_min = np.min(array_heatmap)
        heat_max = np.max(array_heatmap)

        array_heatmap = (array_heatmap - heat_min) / (heat_max - heat_min)

        plt.imshow(array_heatmap, origin="lower", cmap=cm.get_cmap("plasma"))
        plt.colorbar()

        fig.savefig(save_path)

    for exp_name in exp_names:
        exp_path = os.path.join(folder_path, exp_name)
        seed_folders = [
            os.path.join(exp_path, p) for p in os.listdir(exp_path) if p.isdigit()
        ]

        pattern = re.compile(f"[0-9]*_{constants.VALUES}.npy")
        pre_test_pattern = re.compile(f"[0-9]*_{constants.PRE_TEST}_{constants.VALUES}")

        average_heatmap = {}
        average_pre_test_heatmap = {}

        for seed_folder in seed_folders:
            all_heatmaps = [
                os.path.join(seed_folder, constants.VISUALISATIONS, f)
                for f in os.listdir(os.path.join(seed_folder, constants.VISUALISATIONS))
                if pattern.match(f)
            ]
            all_pre_test_heatmaps = [
                os.path.join(seed_folder, constants.VISUALISATIONS, f)
                for f in os.listdir(os.path.join(seed_folder, constants.VISUALISATIONS))
                if pre_test_pattern.match(f)
            ]

            final_heatmap = np.load(
                sorted(
                    all_heatmaps,
                    key=lambda x: int(x.split("_values.npy")[0].split("/")[-1]),
                )[-1],
                allow_pickle=True,
            )[()]
            final_pre_test_heatmap = np.load(
                sorted(
                    all_pre_test_heatmaps,
                    key=lambda x: int(
                        x.split("_pre_test_values.npy")[0].split("/")[-1]
                    ),
                )[-1],
                allow_pickle=True,
            )[()]

            for state, value in final_heatmap.items():
                if state not in average_heatmap:
                    average_heatmap[state] = 0
                average_heatmap[state] += value / len(seed_folders)

            for state, value in final_pre_test_heatmap.items():
                if state not in average_pre_test_heatmap:
                    average_pre_test_heatmap[state] = 0
                average_pre_test_heatmap[state] += value / len(seed_folders)

        _plot_heatmap(
            os.path.join(exp_path, constants.AVERAGE_HEATMAP_PDF), average_heatmap
        )
        _plot_heatmap(
            os.path.join(exp_path, constants.AVERAGE_PRETEST_HEATMAP_PDF),
            average_pre_test_heatmap,
        )


def plot_learning_curve(
    folder_path: str,
    exp_names: List[str],
    window_width: int,
    averaging_method: str,
    linewidth: int = 3,
    colormap: Union[str, None] = None,
    index: Optional[str] = None,
):
    """Plot all data in one single figure (all exps, all repeats.)

    Expected structure of folder_path is:

    - folder_path
        |_ run_1
        |   |_ seed_0
        |   |_ seed_1
        |   |_ ...
        |   |_ seed_M
        |
        |_ run_2
        |   |_ seed_0
        |   |_ seed_1
        |   |_ ...
        |   |_ seed_M
        |
        |_ ...
        |_ ...
        |_ run_N
            |_ seed_0
            |_ seed_1
            |_ ...
            |_ seed_M

    with a file called data_logger.csv in each leaf folder.

    Args:
        folder_path: path to data folder.
        exp_names: list of experiment names within folder path.
        window_width: moving average smoothing parameter.
        linewidth: width of line on plot.
        colormap: name of colormap to use.
    """
    experiment_folders = {
        exp_name: os.path.join(folder_path, exp_name) for exp_name in exp_names
    }

    tag_set = {}

    # arbitrarily select one seed's dataframe for each run to find set of column names
    for exp, exp_path in experiment_folders.items():
        ex_seed = [
            f for f in os.listdir(exp_path) if os.path.isdir(os.path.join(exp_path, f))
        ][0]

        data_logger_file_path = plot_functions._get_csv_path(os.path.join(exp_path, ex_seed))

        ex_df = pd.read_csv(data_logger_file_path)
        tag_subset = list(ex_df.columns)
        for tag in tag_subset:
            if tag not in tag_set:
                tag_set[tag] = []
            tag_set[tag].append(exp)

    cmap, cmap_type = plot_functions._get_cmap(colormap)

    num_graphs = len(tag_set)
    if index is not None:
        num_graphs -= 1

    # tag_list = [t for t in tag_set.keys() if t != index]
    tag_list = ["test_episode_length_obstacle_map", "test_episode_reward_obstacle_map"]
    exp_list = list(tag_set.values())

    for tag in tag_list:

        fig, spec = plot_functions.get_figure_skeleton(
            height=4, width=5, num_columns=1, num_rows=1
        )

        fig_sub = fig.add_subplot(spec[0, 0])

        _ = plot_functions.plot_multi_seed_run(
            fig=fig_sub,
            tag=tag,
            relevant_experiments=exp_list[0],
            experiment_folders=experiment_folders,
            window_width=window_width,
            linewidth=linewidth,
            cmap=cmap,
            cmap_type=cmap_type,
            legend=False,
            averaging_method=averaging_method,
            index=index,
        )

        save_path_eps = os.path.join(folder_path, f"{tag}.eps")
        save_path_png = os.path.join(folder_path, f"{tag}.png")
        plt.tight_layout()
        fig.savefig(save_path_eps)
        fig.savefig(save_path_png, dpi=100)
        plt.close()<|MERGE_RESOLUTION|>--- conflicted
+++ resolved
@@ -1,24 +1,19 @@
 import os
 import re
-<<<<<<< HEAD
+
 import matplotlib
+
 matplotlib.set_loglevel("critical")
-=======
-from typing import List, Tuple
->>>>>>> 1f91689e
+from typing import List, Optional, Tuple, Union
 
 import matplotlib.pyplot as plt
 import numpy as np
 import pandas as pd
 import yaml
 from matplotlib import cm
+from plotter import plot_functions
 
 from rl_nav import constants
-<<<<<<< HEAD
-from typing import List, Tuple, Union, Optional
-from plotter import plot_functions
-=======
->>>>>>> 1f91689e
 
 
 def _split_rollout_by_indices(
@@ -38,19 +33,15 @@
 
     x, y = zip(*rollout_coordinates)
 
-    start_idx_ = np.where(
-        np.sum(rollout_coordinates == split_start, axis=1) == 2
-    )[0]
-    end_idx_ = np.where(
-        np.sum(rollout_coordinates == split_end, axis=1) == 2
-    )[0]
+    start_idx_ = np.where(np.sum(rollout_coordinates == split_start, axis=1) == 2)[0]
+    end_idx_ = np.where(np.sum(rollout_coordinates == split_end, axis=1) == 2)[0]
 
     start_idx = []
     prev_end_idx = -1
     for end_idx in end_idx_:
         start_idx_trial = start_idx_[
-            np.logical_and(start_idx_>prev_end_idx, start_idx_<end_idx)
-            ]
+            np.logical_and(start_idx_ > prev_end_idx, start_idx_ < end_idx)
+        ]
         start_idx.append(min(start_idx_trial))
         prev_end_idx = end_idx
 
@@ -60,23 +51,17 @@
     # y_chunk = y[0 : start_idx[0]+1]
     # chunked_rollout.append([x_chunk, y_chunk])
 
-    for s, e in zip(
-        start_idx, end_idx_
-    ):
+    for s, e in zip(start_idx, end_idx_):
         # x_chunk = x[s + 1 : e]
         # y_chunk = y[s + 1 : e]
-        x_chunk = x[s : e]
-        y_chunk = y[s : e]
+        x_chunk = x[s:e]
+        y_chunk = y[s:e]
         chunked_rollout.append([x_chunk, y_chunk])
 
-<<<<<<< HEAD
-
-=======
     import pdb
 
     pdb.set_trace()
     assert min([len(c[0]) for c in chunked_rollout]) > 2, "Index bug for failure trials"
->>>>>>> 1f91689e
 
     return chunked_rollout
 
@@ -86,7 +71,7 @@
     cmap = cm.get_cmap("winter")
 
     def _determine_min_trials(seed_folders, pattern):
-        """ This will be used to determine how many trials
+        """This will be used to determine how many trials
         are needed at minimum such that all seeds learn edge
         vectors with the obstacle present"""
         first_fast_rollout_idx = []
@@ -102,25 +87,29 @@
                 break
 
             all_rollouts_sorted = sorted(
-                    all_rollouts,
-                    key=lambda x: int(x.split(".npy")[0].split("_")[-1]),
-                )
+                all_rollouts,
+                key=lambda x: int(x.split(".npy")[0].split("_")[-1]),
+            )
             all_rollout_coords = [np.load(rollout) for rollout in all_rollouts_sorted]
             all_rollout_lens = [len(rollout) for rollout in all_rollout_coords]
-            successful_routes = np.where(np.array(all_rollout_lens)<50)[0]
+            successful_routes = np.where(np.array(all_rollout_lens) < 50)[0]
             if successful_routes.size:
                 first_fast_rollout_idx.append(successful_routes[0])
             else:
-                first_fast_rollout_idx.append(len(all_rollout_lens)-1)
+                first_fast_rollout_idx.append(len(all_rollout_lens) - 1)
             fastest_rollout_lens.append(all_rollout_lens[first_fast_rollout_idx[-1]])
             print(all_rollout_lens)
         first_fast_rollout_idx_all = max(first_fast_rollout_idx)
-        num_steps_in_rollout = int(all_rollouts_sorted[
-                first_fast_rollout_idx_all
-            ].split(".npy")[0].split("_")[-1])
-        print(f"\nType of test: {all_rollouts_sorted[0]}"
-              + f"\nTrajectory convergence step: {num_steps_in_rollout}"
-              + f"\nProjected max num steps: {max(fastest_rollout_lens)}")
+        num_steps_in_rollout = int(
+            all_rollouts_sorted[first_fast_rollout_idx_all]
+            .split(".npy")[0]
+            .split("_")[-1]
+        )
+        print(
+            f"\nType of test: {all_rollouts_sorted[0]}"
+            + f"\nTrajectory convergence step: {num_steps_in_rollout}"
+            + f"\nProjected max num steps: {max(fastest_rollout_lens)}"
+        )
         return num_steps_in_rollout
 
     def _plot_trajectories(
@@ -148,11 +137,6 @@
 
             if split_by is not None:
 
-<<<<<<< HEAD
-                if num_training_steps:
-                    num_training_steps_by_rollout = np.array([int(rollout.split(".npy")[0].split("_")[-1]) for rollout in all_rollouts])
-                    plot_rollout = all_rollouts[np.where(num_training_steps_by_rollout==num_training_steps)[0][0]]
-=======
                 if min_rollout:
                     all_rollout_coords = [np.load(rollout) for rollout in all_rollouts]
                     all_chunked_rollout_coords = [
@@ -176,7 +160,6 @@
                     final_rollout_coords = all_chunked_rollout_coords[
                         np.argmin(all_rollout_lens)
                     ]
->>>>>>> 1f91689e
                 else:
                     try:
                         plot_rollout = sorted(
@@ -241,7 +224,7 @@
                 plt.plot(
                     [-0.5, env.shape[1] - 0.5],
                     [row - 0.5, row - 0.5],
-                    color=[.8,.8,.8],
+                    color=[0.8, 0.8, 0.8],
                     linewidth=0.75,
                     # alpha=0.2,
                 )
@@ -249,7 +232,7 @@
                 plt.plot(
                     [col - 0.5, col - 0.5],
                     [-0.5, env.shape[0] - 0.5],
-                    color=[.8,.8,.8],
+                    color=[0.8, 0.8, 0.8],
                     linewidth=0.75,
                     # alpha=0.2,
                 )
@@ -303,12 +286,18 @@
                 f"{constants.INDIVIDUAL_TEST_RUN}_{constants.FIND_THREAT_RUN}_{env_name}_[0-9]*.npy"
             )
 
-            if min_rollout and env_name=="obstacle_map": # and exp_name=="condition_1":
+            if (
+                min_rollout and env_name == "obstacle_map"
+            ):  # and exp_name=="condition_1":
                 num_training_steps = _determine_min_trials(
                     seed_folders=seed_folders,
                     pattern=plain_pattern,
                 )
-            elif not min_rollout and exp_name=="condition_1" and env_name=="obstacle_map":
+            elif (
+                not min_rollout
+                and exp_name == "condition_1"
+                and env_name == "obstacle_map"
+            ):
                 num_training_steps = None
 
             _plot_trajectories(
@@ -318,7 +307,7 @@
                 save_path=os.path.join(
                     exp_path, f"{env_name}_{constants.TRAJECTORIES}"
                 ),
-                split_by=[start_position, (0,0)],
+                split_by=[start_position, (0, 0)],
                 num_training_steps=num_training_steps,
             )
 
@@ -330,7 +319,7 @@
                     exp_path,
                     f"{env_name}_{constants.FIND_THREAT_RUN}_{constants.TRAJECTORIES}",
                 ),
-                split_by=[start_position, (0,0)],
+                split_by=[start_position, (0, 0)],
                 num_training_steps=num_training_steps,
             )
 
@@ -478,7 +467,9 @@
             f for f in os.listdir(exp_path) if os.path.isdir(os.path.join(exp_path, f))
         ][0]
 
-        data_logger_file_path = plot_functions._get_csv_path(os.path.join(exp_path, ex_seed))
+        data_logger_file_path = plot_functions._get_csv_path(
+            os.path.join(exp_path, ex_seed)
+        )
 
         ex_df = pd.read_csv(data_logger_file_path)
         tag_subset = list(ex_df.columns)
