import abc
import copy
import os
import random
from collections import namedtuple
from typing import Any, Dict, List, Optional, Union

import numpy as np
from run_modes import base_runner

from rl_nav import constants
from rl_nav.environments import (
    escape_env_cardinal,
    escape_env_diagonal,
    hierarchy_network,
    visualisation_env,
    escape_env_diagonal_hierarchy,
)
from rl_nav.models import (
    a_star,
    dyna,
    dyna_linear_features,
    linear_features,
    q_learning,
    sarsa,
    state_linear_features,
    successor_representation,
)
from rl_nav.utils import epsilon_schedules, learning_rate_schedules, model_utils


class BaseRunner(base_runner.BaseRunner):
    def __init__(self, config, unique_id: str):

        self._train_environment = self._setup_train_environment(config=config)
        self._test_environments = self._setup_test_environments(config=config)

        self._test_num_trials = config.test_num_trials

        test_env_excess_states = [
            set(test_env.state_space) - set(self._train_environment.state_space)
            for test_env in self._test_environments.values()
        ]
        self._excess_state_mapping = [
            {
                state: [
                    s
                    for s in self._train_environment.state_space
                    if max(np.array(s) - np.array(state)) <= 1
                ]
                for state in excess_states
            }
            for excess_states in test_env_excess_states
        ]

        self._model = self._setup_model(config=config)

        super().__init__(config=config, unique_id=unique_id)

        self._epsilon = self._setup_epsilon(config=config)
        self._test_epsilon = config.test_epsilon
        self._num_steps = config.num_steps
        self._step_count = 0
        self._print_frequency = config.print_frequency
        self._rollout_frequency = config.rollout_frequency
        self._visualisation_frequency = config.visualisation_frequency
        self._train_test_frequency = config.train_test_frequency
        self._test_frequency = config.test_frequency
        self._checkpoint_frequency = config.checkpoint_frequency
        self._one_dim_blocks = config.one_dim_blocks
        self.num_seqs = 0

        if config.train_run_trigger_states is not None:
            self._train_run_trigger_states = [
                tuple(s) for s in config.train_run_trigger_states
            ]
        else:
            self._train_run_trigger_states = []
        self._train_run_trigger_probabilities = config.train_run_trigger_probabilities
        self._train_run_action_sequences = config.train_run_action_sequences

        self._current_train_run_action_sequence: List[int] = []

        self._visualisations = config.visualisations

        # logging setup
        self._rollout_folder_path = os.path.join(
            self._checkpoint_path, constants.ROLLOUTS
        )
        self._visualisations_folder_path = os.path.join(
            self._checkpoint_path, constants.VISUALISATIONS
        )
        self._env_skeletons_path = os.path.join(
            self._checkpoint_path, constants.ENV_SKELETON
        )
        os.makedirs(name=self._rollout_folder_path, exist_ok=True)
        os.makedirs(name=self._visualisations_folder_path, exist_ok=True)
        os.makedirs(name=self._env_skeletons_path, exist_ok=True)

        for map_name, test_env in self._test_environments.items():
            test_env.save_as_array(
                save_path=os.path.join(
                    self._env_skeletons_path, f"{map_name}_{constants.ENV_SKELETON}"
                )
            )
            test_env.render(
                save_path=os.path.join(
                    self._env_skeletons_path,
                    f"{map_name}_{constants.ENV_SKELETON}.{constants.PDF}",
                ),
                format="stationary",
            )

        self._train_environment.render(
            save_path=os.path.join(
                self._env_skeletons_path,
                f"{constants.TRAIN}_{constants.ENV_SKELETON}.{constants.PDF}",
            ),
            format="stationary",
        )

    def _get_data_columns(self):
        columns = [
            constants.STEP,
        ]
        for map_name in self._test_environments.keys():
            columns.append(f"{constants.TEST_EPISODE_REWARD}_{map_name}")
            columns.append(f"{constants.TEST_EPISODE_LENGTH}_{map_name}")
            for t in range(self._test_num_trials):
                columns.append(
                    f"{constants.TEST_EPISODE_REWARD}_{map_name}_{constants.FIND_THREAT_RUN}_{t}"
                )
                columns.append(
                    f"{constants.TEST_EPISODE_LENGTH}_{map_name}_{constants.FIND_THREAT_RUN}_{t}"
                )

        return columns + self._get_runner_specific_data_columns()

    @abc.abstractmethod
    def _get_runner_specific_data_columns(self):
        pass

    @abc.abstractmethod
    def train(self):
        pass

    def _train_step(self, state):

        if self._step_count % self._print_frequency == 0:
            self._logger.info(f"Step: {self._step_count}")
        self._step_count += 1

        logging_dict = {}
        if (
            self._step_count % self._visualisation_frequency == 0
            and self._step_count != 1
        ):
            self._generate_visualisations()
        if self._step_count % self._train_test_frequency == 0:
            logging_dict = self._perform_tests(
                rollout=(self._step_count % self._rollout_frequency == 0),
                planning=self._planner,
            )

        if state in self._train_run_trigger_states and not len(
            self._current_train_run_action_sequence
        ):
            trigger_state_indices = [
                i for i, x in enumerate(self._train_run_trigger_states) if x == state
            ]
            trigger_state_index = random.choice(trigger_state_indices)
            trigger_state_probability = self._train_run_trigger_probabilities[
                trigger_state_index
            ]
            if random.random() < trigger_state_probability:
                self._current_train_run_action_sequence = (
                    self._train_run_action_sequences[trigger_state_index][::-1]
                )
                if state[1] > 9:
                    self.num_seqs += 1
        if len(self._current_train_run_action_sequence):
            action = self._current_train_run_action_sequence.pop()
            reward, new_state = self._train_environment.step(action)
            self._model.step(
                state=state,
                action=action,
                reward=reward,
                new_state=new_state,
                active=self._train_environment.active,
            )
            if state==new_state:
                # if hit an obstacle, end the sequence
                self._current_train_run_action_sequence = []
            state = new_state
        else:
            state, reward = self._model_train_step(state)

        next(self._epsilon)

        return state, reward, logging_dict

    @abc.abstractmethod
    def _model_train_step(self, state):
        pass

    def _setup_train_environment(self, config):
        """Initialise environment specified in configuration."""

        environment_args = self._get_environment_args(config=config, train=True)

        if config.train_env_name == constants.ESCAPE_ENV:
            environment = escape_env_cardinal.EscapeEnvCardinal(**environment_args)
        elif config.train_env_name == constants.ESCAPE_ENV_DIAGONAL:
            environment = escape_env_diagonal.EscapeEnvDiagonal(**environment_args)
        elif config.train_env_name == constants.HIERARCHY_NETWORK:
            environment = hierarchy_network.HierarchyNetwork(**environment_args)
        elif config.train_env_name == constants.ESCAPE_ENV_DIAGONAL_HIERARCHY:
            environment = escape_env_diagonal_hierarchy.EscapeEnvDiagonalHierarchy(
                **environment_args
            )

        environment = visualisation_env.VisualisationEnv(environment)

        return environment

    def _setup_test_environments(self, config):
        """Initialise environment specified in configuration."""

        environment_args = self._get_environment_args(config=config, train=False)

        environments = {}

        if config.test_env_name == constants.ESCAPE_ENV:
            for map_path in config.test_map_paths:
                map_name = map_path.split("/")[-1].rstrip(".txt")
                environment_args[constants.MAP_PATH] = map_path
                environment = escape_env_cardinal.EscapeEnvCardinal(**environment_args)
                environments[map_name] = visualisation_env.VisualisationEnv(environment)
        if config.test_env_name == constants.ESCAPE_ENV_DIAGONAL:
            for map_path in config.test_map_paths:
                map_name = map_path.split("/")[-1].rstrip(".txt")
                environment_args[constants.MAP_PATH] = map_path
                environment = escape_env_diagonal.EscapeEnvDiagonal(**environment_args)
                environments[map_name] = visualisation_env.VisualisationEnv(environment)
        if config.test_env_name == constants.HIERARCHY_NETWORK:
            for i, (map_path, transition_structure_path) in enumerate(
                zip(config.test_map_paths, config.transition_structure_paths)
            ):
                map_name = map_path.split("/")[-1].rstrip(".txt")
                environment_args[constants.MAP_PATH] = map_path
                environment_args[
                    constants.TRANSITION_STRUCTURE
                ] = transition_structure_path
                environment = hierarchy_network.HierarchyNetwork(**environment_args)
                if map_name in environments:
                    environments[
                        f"{map_name}_{i}"
                    ] = visualisation_env.VisualisationEnv(environment)
                else:
                    environments[map_name] = visualisation_env.VisualisationEnv(
                        environment
                    )
        if config.test_env_name == constants.ESCAPE_ENV_DIAGONAL_HIERARCHY:
            for map_path in config.test_map_paths:
                map_name = map_path.split("/")[-1].rstrip(".txt")
                environment_args[constants.MAP_PATH] = map_path
                environment = escape_env_diagonal_hierarchy.EscapeEnvDiagonalHierarchy(
                    **environment_args
                )
                environments[map_name] = visualisation_env.VisualisationEnv(environment)

        return environments

    def _get_environment_args(self, config, train: bool) -> Dict[str, Any]:
        """Get arguments needed to pass to environment."""
        if train:
            env_name = config.train_env_name
            config_key_prefix = constants.TRAIN
        else:
            env_name = config.test_env_name
            config_key_prefix = constants.TEST

        env_args = {}

        if env_name in [
            constants.ESCAPE_ENV,
            constants.ESCAPE_ENV_DIAGONAL,
            constants.HIERARCHY_NETWORK,
            constants.ESCAPE_ENV_DIAGONAL_HIERARCHY,
        ]:
            env_args = {
                **env_args,
                **{
                    constants.TRAINING: train,
                    constants.REPRESENTATION: getattr(
                        config, f"{config_key_prefix}_{constants.REPRESENTATION}"
                    ),
                    constants.REWARD_POSITIONS: getattr(
                        config, f"{config_key_prefix}_{constants.REWARD_POSITIONS}"
                    ),
                    constants.STEP_COST_FACTOR: getattr(
                        config, f"{config_key_prefix}_{constants.STEP_COST_FACTOR}"
                    ),
                    constants.START_POSITION: getattr(
                        config, f"{config_key_prefix}_{constants.START_POSITION}"
                    ),
                    constants.EPISODE_TIMEOUT: getattr(
                        config, f"{config_key_prefix}_{constants.EPISODE_TIMEOUT}"
                    ),
                },
            }

            reward_attr_dict = {
                constants.AVAILABILITY: getattr(
                    config, f"{config_key_prefix}_{constants.AVAILABILITY}"
                )
            }
            if (
                getattr(config, f"{config_key_prefix}_{constants.STATISTICS}")
                == constants.GAUSSIAN
            ):
                reward_attr_dict[constants.TYPE] = constants.GAUSSIAN
            reward_attr_dict[constants.PARAMETERS] = getattr(
                config, f"{config_key_prefix}_{constants.STATISTICS}"
            )
            env_args[constants.REWARD_ATTRIBUTES] = reward_attr_dict

        if train:
            env_args[constants.MAP_PATH] = config.train_map_path
            if env_name == constants.HIERARCHY_NETWORK:
                env_args[
                    constants.TRANSITION_STRUCTURE
                ] = config.transition_structure_path

        if env_name == constants.ESCAPE_ENV_DIAGONAL_HIERARCHY:
            env_args[constants.PARTITIONS_PATH] = config.train_partitions_path
            env_args[constants.TRANSITION_STRUCTURE] = config.transition_structure_path
            # env_args[constants.CENTROIDS_PATH] = config.train_centroids_path

        return env_args

    def _setup_epsilon(self, config):
        if config.schedule == constants.CONSTANT:
            return epsilon_schedules.ConstantEpsilon(value=config.value)
        elif config.schedule == constants.LINEAR_DECAY:
            return epsilon_schedules.LinearDecayEpsilon(
                initial_value=config.initial_value,
                final_value=config.final_value,
                anneal_duration=config.anneal_duration,
            )

    def _setup_lr(self, config):
        if config.learning_rate_schedule == constants.CONSTANT:
            return learning_rate_schedules.ConstantLearningRate(value=config.learning_rate_value)
        elif config.learning_rate_schedule == constants.LINEAR_DECAY:
            return learning_rate_schedules.LinearDecayLearningRate(
                initial_value=config.learning_rate_initial_value,
                final_value=config.learning_rate_final_value,
                anneal_duration=config.learning_rate_anneal_duration,
            )
        elif config.learning_rate_schedule == constants.HARD_CODED:
            return learning_rate_schedules.HardCodedLearningRate(
                values=config.values, timesteps=config.timestep_changes
            )

    def _setup_model(self, config):
        """Instantiate model specified in configuration."""
        initialisation_strategy = model_utils.get_initialisation_strategy(config)
        if config.model == constants.Q_LEARNING:
            learning_rate = self._setup_lr(config=config)
            model = q_learning.QLearner(
                action_space=self._train_environment.action_space,
                state_space=self._train_environment.state_space,
                behaviour=config.behaviour,
                target=config.target,
                initialisation_strategy=initialisation_strategy,
                learning_rate=learning_rate,
                gamma=config.discount_factor,
                imputation_method=config.imputation_method,
                update_no_op=config.update_no_op,
            )
        elif config.model == constants.SARSA:
            learning_rate = self._setup_lr(config=config)
            model = sarsa.SarsaLearner(
                action_space=self._train_environment.action_space,
                state_space=self._train_environment.state_space,
                behaviour=config.behaviour,
                target=config.target,
                initialisation_strategy=initialisation_strategy,
                learning_rate=learning_rate,
                gamma=config.discount_factor,
                imputation_method=config.imputation_method,
                update_no_op=config.update_no_op,
            )
        elif config.model == constants.SUCCESSOR_REP:
            learning_rate = self._setup_lr(config=config)
            model = successor_representation.SuccessorRepresentation(
                action_space=self._train_environment.action_space,
                state_space=self._train_environment.state_space,
                behaviour=config.behaviour,
                target=config.target,
                initialisation_strategy=initialisation_strategy,
                learning_rate=learning_rate,
                gamma=config.discount_factor,
                imputation_method=config.imputation_method,
                update_no_op=config.update_no_op,
            )
        elif config.model == constants.DYNA:
            learning_rate = self._setup_lr(config=config)
            model = dyna.Dyna(
                action_space=self._train_environment.action_space,
                state_space=self._train_environment.state_space,
                behaviour=config.behaviour,
                target=config.target,
                initialisation_strategy=initialisation_strategy,
                learning_rate=learning_rate,
                gamma=config.discount_factor,
                imputation_method=config.imputation_method,
                plan_steps_per_update=config.plan_steps_per_update,
                update_no_op=config.update_no_op,
            )
        elif config.model == constants.UNDIRECTED_DYNA:
            learning_rate = self._setup_lr(config=config)
            model = dyna.Dyna(
                action_space=self._train_environment.action_space,
                state_space=self._train_environment.state_space,
                behaviour=config.behaviour,
                target=config.target,
                initialisation_strategy=initialisation_strategy,
                learning_rate=learning_rate,
                gamma=config.discount_factor,
                imputation_method=config.imputation_method,
                update_no_op=config.update_no_op,
                plan_steps_per_update=config.plan_steps_per_update,
                inverse_actions=self._train_environment.inverse_action_mapping,
            )
        elif config.model == constants.A_STAR:
            NodeCostConfig = namedtuple("NodeCostConfig", "method tolerance")
            if config.node_cost_resolution in [
                constants.RANDOM_MIN,
                constants.DETERMINISTIC_MIN,
            ]:
                node_cost_resolution = NodeCostConfig(config.node_cost_resolution, None)
            elif config.node_cost_resolution == constants.RANDOM_MIN_WINDOW:
                node_cost_resolution = NodeCostConfig(
                    config.node_cost_resolution, config.tolerance
                )
            else:
                raise ValueError(
                    f"node cost resolution {config.node_cost_resolution} not recognised."
                )
            model = a_star.AStar(
                action_space=self._train_environment.action_space,
                state_space=self._train_environment.state_space,
                window_average=config.gradual_learner_window_average,
                node_cost_resolution=node_cost_resolution,
                inverse_actions=self._train_environment.inverse_action_mapping,
            )
        elif config.model in [
            constants.LINEAR_FEATURES,
            constants.STATE_LINEAR_FEATURES,
            constants.DYNA_LINEAR_FEATURES,
            constants.UNDIRECTED_DYNA_LINEAR_FEATURES,
        ]:
            features_dict = {feature: {} for feature in config.features}

            if constants.COARSE_CODING in config.features:
                features_dict[constants.COARSE_CODING][
                    constants.CODING_WIDTHS
                ] = config.coding_widths
                features_dict[constants.COARSE_CODING][
                    constants.CODING_HEIGHTS
                ] = config.coding_heights
                features_dict[constants.COARSE_CODING][
                    constants.AUGMENT_ACTIONS
                ] = config.augment_actions

            if constants.HARD_CODED_GEOMETRY in config.features:
                features_dict[constants.HARD_CODED_GEOMETRY][
                    constants.GEOMETRY_OUTLINE_PATHS
                ] = config.geometry_outline_paths
                features_dict[constants.HARD_CODED_GEOMETRY][
                    constants.AUGMENT_ACTIONS
                ] = config.hc_augment_actions

            learning_rate = self._setup_lr(config=config)

            if config.model == constants.LINEAR_FEATURES:
                model = linear_features.LinearFeatureLearner(
                    features=features_dict,
                    action_space=self._train_environment.action_space,
                    state_space=self._train_environment.state_space,
                    behaviour=config.behaviour,
                    target=config.target,
                    initialisation_strategy=initialisation_strategy,
                    learning_rate=learning_rate,
                    gamma=config.discount_factor,
                    imputation_method=config.imputation_method,
                    update_no_op=config.update_no_op,
                )
            elif config.model == constants.STATE_LINEAR_FEATURES:
                model = state_linear_features.StateLinearFeatureLearner(
                    features=features_dict,
                    action_space=self._train_environment.action_space,
                    state_space=self._train_environment.state_space,
                    behaviour=config.behaviour,
                    target=config.target,
                    initialisation_strategy=initialisation_strategy,
                    learning_rate=learning_rate,
                    gamma=config.discount_factor,
                    imputation_method=config.imputation_method,
                    update_no_op=config.update_no_op,
                )
            elif config.model == constants.DYNA_LINEAR_FEATURES:
                model = dyna_linear_features.DynaLinearFeatureLearner(
                    features=features_dict,
                    action_space=self._train_environment.action_space,
                    state_space=self._train_environment.state_space,
                    behaviour=config.behaviour,
                    target=config.target,
                    initialisation_strategy=initialisation_strategy,
                    learning_rate=learning_rate,
                    gamma=config.discount_factor,
                    imputation_method=config.imputation_method,
                    plan_steps_per_update=config.plan_steps_per_update,
                    update_no_op=config.update_no_op,
                )
            elif config.model == constants.UNDIRECTED_DYNA_LINEAR_FEATURES:
                model = dyna_linear_features.DynaLinearFeatureLearner(
                    features=features_dict,
                    action_space=self._train_environment.action_space,
                    state_space=self._train_environment.state_space,
                    behaviour=config.behaviour,
                    target=config.target,
                    initialisation_strategy=initialisation_strategy,
                    learning_rate=learning_rate,
                    gamma=config.discount_factor,
                    imputation_method=config.imputation_method,
                    update_no_op=config.update_no_op,
                    plan_steps_per_update=config.plan_steps_per_update,
                    inverse_actions=self._train_environment.inverse_action_mapping,
                )
        else:
            raise ValueError(f"Model {config.model} not recogised.")
        return model

    def _write_scalar(
        self,
        tag: str,
        step: int,
        scalar: Union[float, int],
        df_tag: Optional[str] = None,
    ):
        """If specified, log scalar."""
        df_tag = df_tag or tag
        self._data_logger.write_scalar(tag=df_tag, step=step, scalar=scalar)

    def _log_episode(self, step: int, logging_dict: Dict[str, float]) -> None:
        """Write scalars for all quantities collected in logging dictionary.

        Args:
            step: current step.
            logging_dict: dictionary of items to be logged collected during training.
        """
        for tag, scalar in logging_dict.items():
            self._write_scalar(tag=tag, step=step, scalar=scalar)

    def _generate_visualisations(self):
        if (
            self._visualisations is not None
            and constants.VALUE_FUNCTION in self._visualisations
        ):
            try:
                averaged_values = (
                    self._train_environment.average_values_over_positional_states(
                        self._model.state_action_values
                    )
                )
                plot_values = {p: max(v) for p, v in averaged_values.items()}
            except AttributeError:
                plot_values = self._model.state_values

            np.save(
                os.path.join(
                    self._visualisations_folder_path,
                    f"{self._step_count}_{constants.VALUES}",
                ),
                plot_values,
            )

            self._train_environment.plot_heatmap_over_env(
                heatmap=plot_values,
                save_name=os.path.join(
                    self._visualisations_folder_path,
                    f"{self._step_count}_{constants.VALUES_PDF}",
                ),
            )

        if (
            self._visualisations is not None
            and constants.VISITATION_COUNTS in self._visualisations
        ):
            averaged_visitation_counts = (
                self._train_environment.average_values_over_positional_states(
                    self._model.state_visitation_counts
                )
            )
            self._train_environment.plot_heatmap_over_env(
                heatmap=averaged_visitation_counts,
                save_name=os.path.join(
                    self._visualisations_folder_path,
                    f"{self._step_count}_{constants.VISITATION_COUNTS_PDF}",
                ),
            )

        if (
            self._visualisations is not None
            and constants.NUMBERED_VALUE_FUNCTION in self._visualisations
        ):
            network_values = self._model.state_action_values
            self._train_environment.plot_numbered_values_over_env(
                values=network_values,
                save_name=os.path.join(
                    self._visualisations_folder_path,
                    f"{self._step_count}_{constants.NUMBERED_VALUES_PDF}",
                ),
            )

        self._runner_specific_visualisations()

    def _test_rollout(self, visualise: bool, save_name_base: str):
        for i, (map_name, test_env) in enumerate(self._test_environments.items()):
            if visualise:
                test_env.visualise_episode_history(
                    save_path=os.path.join(
                        self._rollout_folder_path,
                        f"{save_name_base}_{map_name}_{self._step_count}.mp4",
                    ),
                    history=constants.TEST,
                )
            test_env.save_history(
                save_path=os.path.join(
                    self._rollout_folder_path,
                    f"{save_name_base}_{map_name}_{self._step_count}",
                )
            )

    def _perform_tests(self, rollout: bool, planning: bool):
        model_copy = copy.deepcopy(self._model)
        logging_dict = self._test(
            test_model=model_copy, rollout=rollout, planning=planning
        )
        if self._step_count % self._test_frequency == 0:
            find_threat_logging_dict = self._find_threat_test(
                rollout=rollout, planning=planning
            )
            logging_dict = {
                **logging_dict,
                **find_threat_logging_dict,
            }
        self._model.env_transition_matrix = self._train_environment.transition_matrix
        return logging_dict

    def _find_threat_test(self, rollout: bool, planning: bool):
        """Agent starts in shelter and explores/learns in the time until it first reaches
        the threat zone at which point a test rollout is triggered."""
        test_logging_dict = {}

        for i, (map_name, test_env) in enumerate(self._test_environments.items()):

            model_copy = copy.deepcopy(self._model)
            model_copy.env_transition_matrix = test_env.transition_matrix

            if not self._one_dim_blocks:
                model_copy.allow_state_instantiation = True

            for t in range(self._test_num_trials):
                """Start with minimal action sequence to ensure agent enters shelter and
                receives reward."""
                reward_state = random.choice(test_env.reward_positions)
                state = test_env.reset_environment(
                    episode_timeout=np.inf,
                    start_position=reward_state,
                    reward_availability=constants.INFINITE,
                    retain_history=(t != 0),
                )

                initial_action = np.random.choice(test_env.action_space)
                secondary_action = test_env.inverse_action_mapping[initial_action]

                reward, new_state = test_env.step(initial_action)
                model_copy.step(
                    state=state,
                    action=initial_action,
                    reward=reward,
                    new_state=new_state,
                    active=test_env.active,
                )
                state = new_state
<<<<<<< HEAD

            model_copy.allow_state_instantiation = False
            model_copy.eval()

            if planning:
                reward, length = self._single_planning_test(
                    test_model=model_copy,
                    test_env=test_env,
                    excess_state_mapping=self._excess_state_mapping[i],
                    retain_history=True,
                )
            else:
                reward, length = self._single_test(
                    test_model=model_copy,
                    test_env=test_env,
                    excess_state_mapping=self._excess_state_mapping[i],
                    retain_history=True,
                )

        return test_logging_dict

    def _start_with_reward(self, model, test_env, t):
        """ Short behavioral sequence to start pre-test
        phase in which the agent enters shelter and
        receives reward"""
        reward_state = random.choice(test_env.reward_positions)
        above_reward_state = (reward_state[0], reward_state[1]+1)
        state = test_env.reset_environment(
            episode_timeout=np.inf,
            start_position=above_reward_state,
            reward_availability=constants.INFINITE,
            retain_history=(t != 0),
        )
        action = 3 # go down
        reward, new_state = test_env.step(action)

        model.step(
                        state=state,
                        action=action,
                        reward=reward,
                        new_state=new_state,
                        active=test_env.active,
                    )

        return new_state # reward state



    def _find_threat_test(self, rollout: bool, planning: bool):
        """Agent starts in shelter and explores/learns in the time until it first reaches
        the threat zone at which point a test rollout is triggered."""
        test_logging_dict = {}

        for i, (map_name, test_env) in enumerate(self._test_environments.items()):

            model_copy = copy.deepcopy(self._model)
            model_copy.env_transition_matrix = test_env.transition_matrix

            # tz_savalues = model_copy.state_action_values[(7,12)]
            # print(tz_savalues)
            # print(np.argmax(tz_savalues))
            # print(self.num_seqs)

            if not self._one_dim_blocks:
                model_copy.allow_state_instantiation = True

            for t in range(self._test_num_trials):

                state = self._start_with_reward(model_copy, test_env, t)
=======
                reward, new_state = test_env.step(secondary_action)
                model_copy.step(
                    state=state,
                    action=secondary_action,
                    reward=reward,
                    new_state=new_state,
                    active=test_env.active,
                )
                state = new_state
>>>>>>> 1f91689e

                while state != tuple(test_env.starting_xy):

                    # TODO: unclear which behaviour policy to use here...
                    action = model_copy.select_behaviour_action(
                        state,
                        epsilon=self._test_epsilon,
                        excess_state_mapping=self._excess_state_mapping[i],
                    )
                    reward, new_state = test_env.step(action)

                    model_copy.step(
                        state=state,
                        action=action,
                        reward=reward,
                        new_state=new_state,
                        active=test_env.active,
                    )
                    state = new_state

                model_copy.allow_state_instantiation = False
                model_copy.eval()

                if planning:
                    reward, length = self._single_planning_test(
                        test_model=model_copy,
                        test_env=test_env,
                        excess_state_mapping=self._excess_state_mapping[i],
                        retain_history=True,
                    )
                else:
                    reward, length = self._single_test(
                        test_model=model_copy,
                        test_env=test_env,
                        excess_state_mapping=self._excess_state_mapping[i],
                        retain_history=True,
                    )

                # Pad trials with a (0,0) to facilitate post-hoc analysis
                test_env._env._test_episode_position_history.append((0,0))

                test_logging_dict[
                    f"{constants.TEST_EPISODE_REWARD}_{map_name}_{constants.FIND_THREAT_RUN}_{t}"
                ] = reward
                test_logging_dict[
                    f"{constants.TEST_EPISODE_LENGTH}_{map_name}_{constants.FIND_THREAT_RUN}_{t}"
                ] = length

        self._test_rollout(
            visualise=rollout,
            save_name_base=f"{constants.INDIVIDUAL_TEST_RUN}_{constants.FIND_THREAT_RUN}",
        )

        return test_logging_dict

    def _test(self, test_model, rollout: bool, planning: bool):
        """Test rollout."""
        test_model.eval()

        test_logging_dict = {}

        for i, (map_name, test_env) in enumerate(self._test_environments.items()):

            test_model.env_transition_matrix = test_env.transition_matrix

            if planning:
                reward, length = self._single_planning_test(
                    test_model=test_model,
                    test_env=test_env,
                    excess_state_mapping=self._excess_state_mapping[i],
                )

            else:
                reward, length = self._single_test(
                    test_model=test_model,
                    test_env=test_env,
                    excess_state_mapping=self._excess_state_mapping[i],
                )

            # Pad trials with a (0,0) to facilitate post-hoc analysis
            test_env._env._test_episode_position_history.append((0,0))

            test_logging_dict[f"{constants.TEST_EPISODE_REWARD}_{map_name}"] = reward
            test_logging_dict[f"{constants.TEST_EPISODE_LENGTH}_{map_name}"] = length

        self._test_rollout(
            visualise=rollout, save_name_base=f"{constants.INDIVIDUAL_TEST_RUN}"
        )

        test_model.train()

        return test_logging_dict

    def _single_test(
        self,
        test_model,
        test_env,
        excess_state_mapping,
        retain_history: Optional[bool] = False,
    ):
        """Test rollout with single model on single environment."""
        episode_reward = 0

        state = test_env.reset_environment(retain_history=retain_history)

        while test_env.active and episode_reward <= 0:

            action = test_model.select_target_action(
                state, excess_state_mapping=excess_state_mapping
            )
            reward, state = test_env.step(action)

            episode_reward += reward

        return episode_reward, test_env.episode_step_count

    def _single_planning_test(
        self,
        test_model,
        test_env,
        excess_state_mapping,
        retain_history: Optional[bool] = False,
    ):
        """Test rollout with single model on single environment."""
        episode_reward = 0

        state = test_env.reset_environment(retain_history=retain_history)
        planned_path = test_model.plan(state)

        if planned_path is not None:
            planned_path_deltas = [
                tuple(delta)
                for delta in (np.array(planned_path[1:]) - np.array(planned_path[:-1]))
            ]
            planned_path_actions = [
                test_env.delta_actions[d] for d in planned_path_deltas
            ]

            for action in planned_path_actions:

                reward, state = test_env.step(action)

                episode_reward += reward

        return episode_reward, test_env.episode_step_count<|MERGE_RESOLUTION|>--- conflicted
+++ resolved
@@ -12,9 +12,9 @@
 from rl_nav.environments import (
     escape_env_cardinal,
     escape_env_diagonal,
+    escape_env_diagonal_hierarchy,
     hierarchy_network,
     visualisation_env,
-    escape_env_diagonal_hierarchy,
 )
 from rl_nav.models import (
     a_star,
@@ -188,7 +188,7 @@
                 new_state=new_state,
                 active=self._train_environment.active,
             )
-            if state==new_state:
+            if state == new_state:
                 # if hit an obstacle, end the sequence
                 self._current_train_run_action_sequence = []
             state = new_state
@@ -351,7 +351,9 @@
 
     def _setup_lr(self, config):
         if config.learning_rate_schedule == constants.CONSTANT:
-            return learning_rate_schedules.ConstantLearningRate(value=config.learning_rate_value)
+            return learning_rate_schedules.ConstantLearningRate(
+                value=config.learning_rate_value
+            )
         elif config.learning_rate_schedule == constants.LINEAR_DECAY:
             return learning_rate_schedules.LinearDecayLearningRate(
                 initial_value=config.learning_rate_initial_value,
@@ -671,6 +673,11 @@
             model_copy = copy.deepcopy(self._model)
             model_copy.env_transition_matrix = test_env.transition_matrix
 
+            # tz_savalues = model_copy.state_action_values[(7,12)]
+            # print(tz_savalues)
+            # print(np.argmax(tz_savalues))
+            # print(self.num_seqs)
+
             if not self._one_dim_blocks:
                 model_copy.allow_state_instantiation = True
 
@@ -697,77 +704,6 @@
                     active=test_env.active,
                 )
                 state = new_state
-<<<<<<< HEAD
-
-            model_copy.allow_state_instantiation = False
-            model_copy.eval()
-
-            if planning:
-                reward, length = self._single_planning_test(
-                    test_model=model_copy,
-                    test_env=test_env,
-                    excess_state_mapping=self._excess_state_mapping[i],
-                    retain_history=True,
-                )
-            else:
-                reward, length = self._single_test(
-                    test_model=model_copy,
-                    test_env=test_env,
-                    excess_state_mapping=self._excess_state_mapping[i],
-                    retain_history=True,
-                )
-
-        return test_logging_dict
-
-    def _start_with_reward(self, model, test_env, t):
-        """ Short behavioral sequence to start pre-test
-        phase in which the agent enters shelter and
-        receives reward"""
-        reward_state = random.choice(test_env.reward_positions)
-        above_reward_state = (reward_state[0], reward_state[1]+1)
-        state = test_env.reset_environment(
-            episode_timeout=np.inf,
-            start_position=above_reward_state,
-            reward_availability=constants.INFINITE,
-            retain_history=(t != 0),
-        )
-        action = 3 # go down
-        reward, new_state = test_env.step(action)
-
-        model.step(
-                        state=state,
-                        action=action,
-                        reward=reward,
-                        new_state=new_state,
-                        active=test_env.active,
-                    )
-
-        return new_state # reward state
-
-
-
-    def _find_threat_test(self, rollout: bool, planning: bool):
-        """Agent starts in shelter and explores/learns in the time until it first reaches
-        the threat zone at which point a test rollout is triggered."""
-        test_logging_dict = {}
-
-        for i, (map_name, test_env) in enumerate(self._test_environments.items()):
-
-            model_copy = copy.deepcopy(self._model)
-            model_copy.env_transition_matrix = test_env.transition_matrix
-
-            # tz_savalues = model_copy.state_action_values[(7,12)]
-            # print(tz_savalues)
-            # print(np.argmax(tz_savalues))
-            # print(self.num_seqs)
-
-            if not self._one_dim_blocks:
-                model_copy.allow_state_instantiation = True
-
-            for t in range(self._test_num_trials):
-
-                state = self._start_with_reward(model_copy, test_env, t)
-=======
                 reward, new_state = test_env.step(secondary_action)
                 model_copy.step(
                     state=state,
@@ -777,7 +713,6 @@
                     active=test_env.active,
                 )
                 state = new_state
->>>>>>> 1f91689e
 
                 while state != tuple(test_env.starting_xy):
 
@@ -817,7 +752,7 @@
                     )
 
                 # Pad trials with a (0,0) to facilitate post-hoc analysis
-                test_env._env._test_episode_position_history.append((0,0))
+                test_env._env._test_episode_position_history.append((0, 0))
 
                 test_logging_dict[
                     f"{constants.TEST_EPISODE_REWARD}_{map_name}_{constants.FIND_THREAT_RUN}_{t}"
@@ -858,7 +793,7 @@
                 )
 
             # Pad trials with a (0,0) to facilitate post-hoc analysis
-            test_env._env._test_episode_position_history.append((0,0))
+            test_env._env._test_episode_position_history.append((0, 0))
 
             test_logging_dict[f"{constants.TEST_EPISODE_REWARD}_{map_name}"] = reward
             test_logging_dict[f"{constants.TEST_EPISODE_LENGTH}_{map_name}"] = length
