seed: 0

training:
<<<<<<< HEAD
    num_steps: 25000
    model: a_star
=======
    num_steps: 250000
    model: q_learning
>>>>>>> 78860cfa

    behaviour: epsilon_greedy
    target: greedy
    test_epsilon: 0.99

    train_run_trigger_states: 
        - [7, 12]
        - [7, 11]
        - [7, 10]
        - [7, 13]
        - [8, 10]
        - [8, 11]
        - [8, 12]
        - [8, 13]
        - [6, 10]
        - [6, 11]
        - [6, 12]
        - [6, 13]
        - [9, 11]
        - [9, 12]
        - [5, 11]
        - [5, 12]
        - [4, 11]
        - [4, 12]
        - [10, 11]
        - [10, 12]

        - [4, 7]
        - [12, 7]

    train_run_action_sequences:
        - [7, 7, 7, 7, 3] # 7, 12
        - [7, 7, 7, 7] # 7, 11
        - [0, 7, 7, 7] # 7, 10
        - [3, 7, 7, 7, 7, 3] # 7, 13
        - [6, 6, 6] # 8, 10
        - [6, 6, 6, 3] # 8, 11
        - [3, 6, 6, 6, 3] # 8, 12
        - [3, 3, 6, 6, 6, 3] # 8, 13
        - [7, 7, 7] # 6, 10
        - [7, 7, 7, 3] # 6, 11
        - [3, 7, 7, 7, 3] # 6, 12
        - [3, 3, 7, 7, 7, 3] # 6, 13
        - [3, 6, 6, 3] # 9, 11
        - [3, 3, 6, 6, 3] # 9, 12
        - [3, 7, 7, 3] # 5, 11
        - [3, 3, 7, 7, 3] # 5, 12
        - [7, 3, 3, 3] # 4, 11
        - [7, 3, 3, 3, 3] # 4, 12
        - [6, 3, 3, 3] # 10, 11
        - [6, 3, 3, 3, 3] # 10, 12

        - [6, 6, 6, 6, 3, 3]
        - [7, 7, 7, 7, 3, 3]

    train_run_trigger_probabilities: [0.1, 0.1, 0.1, 0.1, 0.1, 0.1, 0.1, 0.1, 0.1, 0.1, 0.1, 0.1, 0.1, 0.1, 0.1, 0.1, 0.1, 0.1, 0.1, 0.1, 0.5, 0.5]

    learning_rate: 
        schedule: hard_coded

        constant:
            value: 0.1
        
        linear_decay:
            initial_value: 0.1
            final_value: 0.01
            anneal_duration: 250000

        hard_coded:
            values: [0.1, 0.001]
            timestep_changes: [100000]

<<<<<<< HEAD
    learning_rate: 
        schedule: hard_coded

        constant:
            value: 0.1
        
        linear_decay:
            initial_value: 0.1
            final_value: 0.01
            anneal_duration: 250000

        hard_coded:
            values: [0.1, 0.001]
            timestep_changes: [100000]
            
=======
>>>>>>> 78860cfa
    discount_factor: 0.9
    train_step_cost_factor: 0.01

    one_dim_blocks: True
    imputation_method: random

    update_no_op: True

    gradual_learner_window_average: 1

    epsilon:
        schedule: constant

        constant:
            value: 0.99
        
        linear_decay:
            initial_value: 0.99
            final_value: 0.1
            anneal_duration: 250000

initialisation:
    type: random_normal

    random_uniform:
        lower_bound: 0
        upper_bound: 1

    random_normal:
        mean: 0
        variance: 0.1

train_environment: 

    env_name: escape_env_diagonal
    map_path: ../circular_maps/obstacle_map.txt

    episode_timeout: 500
    representation: agent_position
    start_position:
    reward_positions:
        - [7, 1]

    # provide either one set of attributes (used for all rewards)
    # or one set for each reward
    reward_attributes:
        availability: [1] # integer specifying number available or "infinite"
        statistics:
            - gaussian:
                mean: 1
                variance: 0

    train_hierarchy_network:
        transition_structure_path: ../maps/vector_blocked_hierarchy_transition_7.json

test_environments:

    env_name: escape_env_diagonal
    map_paths: 
        - ../circular_maps/obstacle_map.txt
        - ../circular_maps/test_map.txt

    num_trials: 3

    episode_timeout: 500
    representation: agent_position
    start_position: [7, 12]
    reward_positions:
        - [7, 1]
    step_cost_factor: 0.01

    # provide either one set of attributes (used for all rewards)
    # or one set for each reward
    reward_attributes:
        availability: [1] # integer specifying number available or "infinite"
        statistics:
            - gaussian:
                mean: 1
                variance: 0

    test_hierarchy_network:
        transition_structure_paths: 
            - ../maps/test_hierarchy_transition_7.json
            - ../maps/hierarchy_transition_7.json

logging:
    print_frequency: 5000
    visualisation_frequency: 50000
    rollout_frequency: 500000
    train_test_frequency: 5000
    test_frequency: 25000
    checkpoint_frequency: 25000

    visualisations: <|MERGE_RESOLUTION|>--- conflicted
+++ resolved
@@ -1,13 +1,8 @@
 seed: 0
 
 training:
-<<<<<<< HEAD
     num_steps: 25000
     model: a_star
-=======
-    num_steps: 250000
-    model: q_learning
->>>>>>> 78860cfa
 
     behaviour: epsilon_greedy
     target: greedy
@@ -80,24 +75,6 @@
             values: [0.1, 0.001]
             timestep_changes: [100000]
 
-<<<<<<< HEAD
-    learning_rate: 
-        schedule: hard_coded
-
-        constant:
-            value: 0.1
-        
-        linear_decay:
-            initial_value: 0.1
-            final_value: 0.01
-            anneal_duration: 250000
-
-        hard_coded:
-            values: [0.1, 0.001]
-            timestep_changes: [100000]
-            
-=======
->>>>>>> 78860cfa
     discount_factor: 0.9
     train_step_cost_factor: 0.01
 
@@ -186,9 +163,12 @@
 logging:
     print_frequency: 5000
     visualisation_frequency: 50000
-    rollout_frequency: 500000
-    train_test_frequency: 5000
-    test_frequency: 25000
-    checkpoint_frequency: 25000
+    rollout_frequency: 50000
+    train_test_frequency: 50000
+    test_frequency: 50000
+    checkpoint_frequency: 50000
 
-    visualisations: +    visualisations: 
+        # - numbered_value_function
+        # - visitation_counts
+        # - value_function